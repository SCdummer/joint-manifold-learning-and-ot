# Import libraries important for defining and training the model
import torch
import torch.nn as nn
import numpy as np

# Import libraries important for logging, loading, and saving things.
import logging
import argparse
import datetime
import os
from tqdm.auto import tqdm

# Import own created saving and loading functions
from src.utils.loading_and_saving import (
    create_code_snapshot, load_experiment_specifications, save_model_and_optimizer, load_model, load_optimizer
)

# Load the models
from src.models.encoders import Encoder
from src.models.decoders import Decoder
from src.models.latent_warpers import NeuralODE

# Load the wasserstein distance
from src.training.wasserstein_motion_prior import FastConvolutionalW2Cost
from src.utils.wasserstein_barycenters import convolutional_barycenter_calculation

# Load the datasets and dataset related functions
from torch.utils.data import DataLoader
from src.data.datasets import HeLaCellsSuccessive

# Load weights and biases for logging the training process
import wandb

# Import code for evaluating the model
import matplotlib.pyplot as plt
from matplotlib.animation import FuncAnimation, PillowWriter

# For rearranging tensors
from einops import rearrange

# Define some loss functions
dataset_class = HeLaCellsSuccessive
recon_loss = nn.MSELoss()  # nn.MSELoss() #nn.L1Loss() # nn.MSELoss() # nn.BCELoss()
wasserstein_dist = FastConvolutionalW2Cost()


def initialize_optimizers_and_schedulers(encoder, decoder, time_warper, init_lr, joint_learning=True):
    # Define an optimizer
    if joint_learning:
        optimizer_all = torch.optim.Adam(list(encoder.parameters()) + list(decoder.parameters()) +
                                         list(time_warper.parameters()), lr=init_lr)
    else:
        optimizer_all = torch.optim.Adam(time_warper.parameters(), lr=init_lr)

    # Define the scheduler
    scheduler = torch.optim.lr_scheduler.ExponentialLR(optimizer_all, gamma=0.9955)

    # Return them
    return optimizer_all, scheduler


def create_time_series_gif(recon_tensor, gt_tensor, save_dir, recon_idx):
    # Create a figure
    fig, ax = plt.subplots(1, 2)

    ### trajectory animation (gif)
    def animate(i, recon_tensor, gt_tensor):
        ax[0].clear()
        ax[1].clear()
        p1 = ax[0].imshow(recon_tensor[i].squeeze(), vmin=0, vmax=1)
        p2 = ax[1].imshow(gt_tensor[i].squeeze(), vmin=0, vmax=1)
        ax[0].set_title("Reconstruction at time point {}".format(i))
        ax[1].set_title("Ground Truth at time point {}".format(i))
        return p1, p2

    gif = FuncAnimation(fig, animate, fargs=(recon_tensor, gt_tensor),
                        blit=True, repeat=True, frames=gt_tensor.shape[0], interval=1)
    gif.save(os.path.join(save_dir, "ReconstructionTimeSeries_{}.gif".format(recon_idx)), dpi=150,
             writer=PillowWriter(fps=5))
    ax[0].clear()
    ax[1].clear()

    # Close the figures
    plt.close('all')


def change_model_mode(encoder, decoder, time_warper, new_mode):
    """"
    This code puts the models in training or evaluation mode
    """
    if new_mode == 'train':
        encoder.train()
        decoder.train()
        time_warper.train()
    elif new_mode == 'eval':
        encoder.eval()
        decoder.eval()
        time_warper.eval()
    else:
        raise ValueError("Input 'new_mode' can only be 'train' or 'eval' and not {}...".format(new_mode))


def evaluate_random_dynamic_train_reconstructions(
        experiment_directory, encoder, decoder, time_warper, dataloader,
        nabla_t, num_int_steps, time_subsampling, epoch, device, p_bar, metrics_dict
):
    # Change the mode of the models to evaluation
    change_model_mode(encoder, decoder, time_warper, 'eval')

    # Initialize a figure for the latent space
    fig_latent, ax_latent = plt.subplots()

    # Create a figure for each of the inputs and save it to the correct directory
    for i, (time_series, _) in enumerate(dataloader):

        # Put the time series on cuda
        time_series = time_series.to(device)

        # Get the initial image
        image0 = time_series[0, ...][None, ...]

        # Encode the initial image
        _, z0, _ = encoder(image0)

        # Get a latent time series
        t = torch.linspace(0, (time_series.size(0) - 1) * nabla_t, (time_series.size(0) - 1) * num_int_steps + 1).to(device)
        z_t = time_warper(z0.reshape(1, -1), t)
        # .reshape((time_series.size(0) - 1) * num_int_steps + 1, -1, z0.size(1), encoder.output_size[0], encoder.output_size[1])

        # Get the points of reconstruction
        z_t = z_t[::num_int_steps].squeeze()

        # Get reconstructions of the time series
        recon = decoder(z_t)

        # Get the substring for saving the figure
        substring = "dynamic"

        # Create the save directory if it does not exist yet and save a gif for the time series reconstruction
        save_dir = os.path.join(experiment_directory, "Figures", substring, str(epoch))
        if not os.path.isdir(save_dir):
            os.makedirs(save_dir)
        create_time_series_gif(recon.detach().cpu().numpy(), time_series.detach().cpu().numpy(), save_dir, i)

        # Also check the one step predictions

        # Get the reconstructions as done via the training procedure. Note: here we need to use the subsampling!
        images_start = time_series[:-time_subsampling:time_subsampling]
        _, z_start, _ = encoder(images_start)
        end_time = nabla_t * time_subsampling
        t = torch.linspace(0.0, end_time, num_int_steps * time_subsampling + 1).to(device)
        z_end = time_warper(z_start.reshape(images_start.size(0), -1), t)[-1]
        # .reshape(time_subsampling * num_int_steps + 1, -1,
        # z_start.size(1), encoder.output_size[0],
        # encoder.output_size[1])[-1]
        images_end = time_series[time_subsampling::time_subsampling, ...]
        images_end_recon = decoder(z_end)
        images_start_recon = decoder(z_start)

        # Get the loss value
        losses_start = (torch.sum((images_start - images_start_recon) ** 2, dim=(1, 2, 3)) / (
                images_start_recon.shape[1] * images_start_recon.shape[2] * images_start_recon.shape[3]))
        losses_end = (torch.sum((images_end - images_end_recon) ** 2, dim=(1, 2, 3)) / (
                images_end_recon.shape[1] * images_end_recon.shape[2] * images_end_recon.shape[3]))

        # Create a figure for each of the inputs and save it to the correct directory
        for j in range(images_end.size(0) - 1):

            # Generate a figure
            fig, ax = plt.subplots(2, 2)
            ax[0, 0].imshow(images_start[j, ...].detach().cpu().numpy().squeeze(), vmin=0, vmax=1)
            ax[0, 1].imshow(images_end[j, ...].detach().cpu().numpy().squeeze(), vmin=0, vmax=1)
            ax[1, 0].imshow(images_start_recon[j, ...].detach().cpu().numpy().squeeze(), vmin=0, vmax=1)
            ax[1, 1].imshow(images_end_recon[j, ...].detach().cpu().numpy().squeeze(), vmin=0, vmax=1)
            ax[0, 0].set_title("Ground truth (start)")
            ax[0, 1].set_title("Ground truth (end)")
            ax[1, 0].set_title("Reconstruction (start) (loss: {:.5f})".format(losses_start[j].item()))
            ax[1, 1].set_title("Reconstruction (end) (loss: {:.5f})".format(losses_end[j].item()))

            # Change the spacing in the subplots
            fig.subplots_adjust(wspace=.75)

            # Get the substring for saving the figure
            substring = "dynamic"

            # Create the save directory if it does not exist yet
            save_dir = os.path.join(
                experiment_directory, "Figures", substring, str(epoch), 'single_time_step_recon', 'time_series_{}'.format(i)
            )
            if not os.path.isdir(save_dir):
                os.makedirs(save_dir)
            fig.savefig(os.path.join(save_dir, "Reconstruction_t{}.png".format(j)))

            # Close the figures
            plt.close('all')

        # Also save the static reconstructions
        _, z, _ = encoder(time_series)
        recon_static = decoder(z)

        # Get the loss value
        losses = (
                torch.sum((recon_static - time_series) ** 2, dim=(1, 2, 3)) / (
                recon_static.shape[1] * recon_static.shape[2] * recon_static.shape[3])
        )

        # Create a figure for each of the inputs and save it to the correct directory
        for k in range(recon_static.size(0)):

            # Generate a figure
            fig, ax = plt.subplots(1, 2)
            ax[0].imshow(time_series[k, ...].detach().cpu().numpy().squeeze(), vmin=0, vmax=1)
            ax[1].imshow(recon_static[k, ...].detach().cpu().numpy().squeeze(), vmin=0, vmax=1)
            ax[0].set_title("Ground truth")
            ax[1].set_title("Reconstruction (loss: {:.5f})".format(losses[k].item()))

            # Create the save directory if it does not exist yet
            save_dir = os.path.join(experiment_directory, "Figures", 'dynamic', str(epoch), 'static recons',
                                    'time_series_{}'.format(i))
            if not os.path.isdir(save_dir):
                os.makedirs(save_dir)
            fig.savefig(os.path.join(save_dir, "Reconstruction_time_series_t{}.png".format(k)))

            # Close the figures
            plt.close('all')

        # Log the losses to weights and biases
        metrics_dict.update({
            'test/losses': losses.mean().item()
        })
        p_bar.set_postfix(metrics_dict)

        # Finally, get a plot of the latent space in case the latent dimension equals 2
        if encoder.latent_dim == 2:
            cmap = plt.cm.get_cmap('hsv', len(dataloader))
            batch = time_series.squeeze().unsqueeze(1)
            _, z_thing, _ = encoder(batch.to('cuda'))
            end_time = nabla_t * time_subsampling * (z_thing.size(0) - 1)
            t = torch.linspace(0.0, end_time, num_int_steps * time_subsampling * (z_thing.size(0) - 1) + 1).to(device)
            z_t_thing = time_warper(z_thing[0, ...][None, ...], t)
            z_t_thing = torch.cat([z_t_thing[0, ...][None, ...], z_t_thing[time_subsampling::time_subsampling]], dim=0)
            one_step_pred = time_warper(z_thing, torch.linspace(0.0, nabla_t * time_subsampling,
                                                                num_int_steps * time_subsampling + 1).to(device))

            one_step_pred = torch.cat([z_thing[0, ...][None, ...], one_step_pred[-1, ...][:-1, ...]], dim=0)
            z_thing = z_thing.detach().cpu().numpy()
            z_t_thing = z_t_thing.detach().cpu().numpy().squeeze()
            one_step_pred = one_step_pred.detach().cpu().numpy().squeeze()
            ax_latent.scatter(z_thing[:, 0], z_thing[:, 1], s=60, c=cmap(i))
            ax_latent.scatter(z_t_thing[:, 0], z_t_thing[:, 1], s=5, c=cmap(i), marker="x")
            ax_latent.scatter(one_step_pred[:, 0], one_step_pred[:, 1], s=5, c=cmap(len(dataloader) - i - 1),
                              marker="*")

    # Save the latent figure
    save_dir = os.path.join(
        experiment_directory, "Figures", "Latent space")
    if not os.path.isdir(save_dir):
        os.makedirs(save_dir)
    fig_latent.savefig(os.path.join(save_dir, "{}.png".format(epoch)))

    plt.close('all')

    # Change the mode of the models back to train
    change_model_mode(encoder, decoder, time_warper, 'train')


def evaluate_random_static_train_reconstructions(
        experiment_directory, encoder, decoder, dataloader, epoch, device, num_samples=5
):
    # Get a batch of the training data
    inputs, _ = next(iter(dataloader))
    inputs = inputs.to(device)

    # Get some random number of samples
    if inputs.size(0) > num_samples:
        perm = torch.randperm(inputs.size(0))
        idx = perm[:num_samples]
        inputs = inputs[idx]

    # Encode and decode them
    z, _, _ = encoder(inputs)
    recon = decoder(z)

    # Get the loss value
    losses = (torch.sum((recon - inputs) ** 2, dim=(1, 2, 3)) / (recon.shape[1] * recon.shape[2] * recon.shape[3]))

    # Create a figure for each of the inputs and save it to the correct directory
    for i in range(recon.size(0)):

        # Generate a figure
        fig, ax = plt.subplots(1, 2)
        ax[0].imshow(inputs[i, ...].detach().cpu().numpy().squeeze(), vmin=0, vmax=1)
        ax[1].imshow(recon[i, ...].detach().cpu().numpy().squeeze(), vmin=0, vmax=1)
        ax[0].set_title("Ground truth")
        ax[1].set_title("Reconstruction (loss: {:.5f})".format(losses[i].item()))

        # Get the substring for saving the figure
        substring = "static"

        # Create the save directory if it does not exist yet
        save_dir = os.path.join(experiment_directory, "Figures", substring, str(epoch))
        if not os.path.isdir(save_dir):
            os.makedirs(save_dir)
        fig.savefig(os.path.join(save_dir, "Reconstruction_{}.png".format(i)))

        # Close the figures
        plt.close('all')


def full_time_series_collate(batch):
    return [torch.from_numpy(time_series) for time_series in batch]


def plot_time_series(track_id, dataset):
    # Get the time series
    time_series = dataset.data_dict[track_id]

    # For every time step in the time series, do ...
    for i in range(len(time_series)):
        plt.imshow(time_series[i].squeeze(), vmin=0, vmax=1)
        plt.title("(max, min) = ({}, {})".format(time_series[i].max(), time_series[i].min()))
        plt.show()


recon_loss_no_reduc = torch.nn.MSELoss(reduction='none')


def vae_recon_loss(img, img_recon, mu_z, log_var_z):
    recon_loss_val = 0.5 * recon_loss_no_reduc(img.reshape(img.shape[0], -1),
                                               img_recon.reshape(img_recon.shape[0], -1)).sum(dim=-1)
    KLD = -0.5 * torch.sum(1 + log_var_z - mu_z.pow(2) - log_var_z.exp(), dim=-1)
    weighting_factor = 1.0 / (img.reshape(img.shape[0], -1).shape[-1])
    return (recon_loss_val + 0.005 * KLD).mean(dim=0) * weighting_factor, recon_loss_val.mean(
        dim=0) * weighting_factor, KLD.mean(dim=0) * weighting_factor


def grad_encoder_loss(img, z):
    grad = torch.autograd.grad(outputs=z,
                               inputs=img,
                               grad_outputs=torch.ones_like(z).to(z.device),
                               create_graph=True,
                               retain_graph=True)[0].reshape(z.shape[0], -1)
    return (torch.norm(grad, dim=-1) ** 2).mean()


def train_model(experiment_directory):
    # First, check if the experiment directory exists. If not, indicate this to the user
    if not os.path.isdir(experiment_directory):
        raise ValueError("The experiment directory {} does not exist! "
                         "Please make sure you are pointing to a valid directory...".format(experiment_directory))

    # Use cuda if cuda is available
    if torch.cuda.is_available():
        device = 'cuda'
    else:
        device = 'cpu'

    # Indicate which experiment we are running
    logging.info("Running the experiment specified in the directory: " + str(experiment_directory))

    # backup the current version of the code if there is not backup
    backup_code = True
    for object_in_folder in os.listdir(experiment_directory):
        if object_in_folder.startswith("code_bk_"):
            backup_code = False
            break
    if backup_code:
        now = datetime.datetime.now()
        code_bk_path = os.path.join(
            experiment_directory, 'code_bk_%s.tar.gz' % now.strftime('%Y_%m_%d_%H_%M_%S'))
        create_code_snapshot('./', code_bk_path, extensions=('.py', '.json', '.cpp', '.cu', '.h', '.sh'),
                             exclude=('examples', 'third-party', 'bin'))

    # Load the specs.json file
    specs = load_experiment_specifications(experiment_directory)

    # Get the hyperparameters
    num_epochs_static = specs['NumEpochsStatic']
    num_epochs_dynamic = specs['NumEpochsDynamic']
    h = specs['h']
    nabla_t = specs["Nabla_t"]
    batch_size_static = specs['BatchSizeStatic']
    batch_size_dynamic = specs["BatchSizeDynamic"]
    latent_dim = specs['LatentDim']
    init_lr = specs['InitLR']
    num_int_steps = specs['NumIntSteps']
    time_subsampling = specs["TimeSubsampling"]
    joint_learning = specs["JointLearning"]
    num_reg_points = specs["NumRegPoints"]
    detach_barycenter = specs["DetachBarycenter"]

    # Get the weighting factor for the dynamic reconstruction loss
    lambda_recon_dynamic = specs["LambdaReconDynamic"]

    # Get the regularization constants for the dynamic regularization
    lambda_motion_lat = specs["LambdaDynRegLat"]
    lambda_motion_l2 = specs["LambdaDynRegL2"]
    lambda_motion_ot = specs["LambdaDynRegOT"]
    lambda_wass_loss = specs["LambdaWassLoss"]

    # Get the parameters regarding to saving the models and the optimizers
    save_freq_in_epochs = specs['SaveFreq']

    # Get the parameters for the encoder, decoder, and latent warper
    encoder_specs = specs['EncoderSpecs']
    decoder_specs = specs['DecoderSpecs']
    time_warper_specs = specs['TimeWarperSpecs']

    # Define the models
    encoder = Encoder(latent_dim, **encoder_specs)
    decoder = Decoder(latent_dim, **decoder_specs, upsample_size=encoder.output_size)
    # time_warper = NeuralODE(encoder.output_size[0] * encoder.output_size[1] * latent_dim, **time_warper_specs)
    time_warper = NeuralODE(latent_dim, **time_warper_specs)

    # Start up a weights and biases session if we want to use weights and biases
    wandb_dir = os.path.join(experiment_directory, "wandb")
    experiment_name = os.path.basename(experiment_directory)
    if not os.path.isdir(wandb_dir):
        os.makedirs(wandb_dir)
    else:
        if specs["UseWandb"]:
            raise ValueError(
                "Wandb directory already exists. Remove this directory if one wants to rerun the experiment...")
    if specs["UseWandb"]:
        wandb.init(project="WassersteinPrior-based-4dImaging", dir=os.path.join(experiment_directory), config=specs,
                   notes="The experiment directory is: {}".format(experiment_name))
    else:
        wandb.init(project="WassersteinPrior-based-4dImaging", dir=os.path.join(experiment_directory), config=specs,
                   notes="The experiment directory is: {}".format(experiment_name), mode='disabled')

    # Create two datasets: a static one and a dynamic one
    root_dir = specs["DataSource"]
    eval_on = specs["EvalOn"]
    if eval_on not in ['train', 'val']:
        raise ValueError("The option EvalOn should be 'train' or 'val'")
    static_dataset_tr = dataset_class(
        root_dir, split='train', seed=42, test_size=0.2,
        subsampling=time_subsampling, n_successive=0
    )
    static_dataset_val = dataset_class(
        root_dir, split=eval_on, seed=42, test_size=0.2,
        subsampling=time_subsampling, n_successive=0
    )
    dynamic_dataset_tr = dataset_class(
        root_dir, split='train', seed=42, test_size=0.2,
        subsampling=time_subsampling, n_successive=specs["N"] - 1
    )
    # dynamic_dataset_val = dataset_class(
    #     root_dir, split='val', seed=42, test_size=0.2,
    #     subsampling=time_subsampling, n_successive=specs["N"] - 1
    # )
    # n - 1 since the dataset takes into account the number of successive images from the intitial, so n gives n+1 images
    dynamic_dataset_test = dataset_class(
        root_dir, split=eval_on, seed=42, test_size=0.2,
        full_time_series=True,
    )

    # Create the dataloaders
    train_dataloader_static = DataLoader(
        static_dataset_tr, batch_size=min(len(static_dataset_tr), batch_size_static), shuffle=True, drop_last=True,
        collate_fn=dataset_class.get_collate_fn()
    )
    val_dataloader_static = DataLoader(
        static_dataset_val, batch_size=min(len(static_dataset_val), batch_size_static), shuffle=False, drop_last=False,
        collate_fn=dataset_class.get_collate_fn()
    )
    train_dataloader_dynamic = DataLoader(
        dynamic_dataset_tr, batch_size=min(len(dynamic_dataset_tr), batch_size_dynamic), shuffle=True, drop_last=True,
        collate_fn=dataset_class.get_collate_fn()
    )
    # val_dataloader_dynamic = DataLoader(
    #     dynamic_dataset_val, batch_size=batch_size_dynamic, shuffle=False, drop_last=False,
    #     collate_fn=dataset_class.get_collate_fn()
    # )
    test_dataloader_dynamic = DataLoader(
        dynamic_dataset_test, batch_size=1, shuffle=False, drop_last=False,
        collate_fn=dataset_class.get_collate_fn(),
    )

    # Get the optimizer and the scheduler
    optimizer_all, scheduler = initialize_optimizers_and_schedulers(encoder, decoder, time_warper, init_lr)

    # Put the models on the correct device
    encoder.to(device)
    decoder.to(device)
    time_warper.to(device)

    # In case we want to continue from the latest obtained model, properly initialize the weights of the neural networks
    # and of the optimizers.
    if specs["Continue"] and os.path.isdir(os.path.join(experiment_directory, "ModelParameters")):
        load_model(experiment_directory, encoder, 'encoder', 'static', 'latest.pth')
        load_model(experiment_directory, decoder, 'decoder', 'static', 'latest.pth')
        start_epoch = load_optimizer(experiment_directory, optimizer_all, 'static', 'latest.pth', device)
    else:
        start_epoch = 0

    ######################################################################
    ### First, we only train the encoder and decoder on the image data ###
    ######################################################################

    # For every epoch, do ...
    p_bar = tqdm(range(start_epoch, num_epochs_static), desc="Epoch", total=num_epochs_static, initial=start_epoch)
    metrics_dict = {}
    for epoch in p_bar:

        # Grab a batch
        for xs, _ in train_dataloader_static:
            # Reset the optimizer
            optimizer_all.zero_grad()

            # Put the batch to the correct device
            xs = xs.to(device)

            # Encode
            z, _, _ = encoder(xs)

            # Decode
            recon = decoder(z)

            # Calculate the reconstruction loss
            loss_recon = recon_loss(recon, xs)

            # Backpropagate and update the network parameters
            loss_recon.backward()
            optimizer_all.step()

            # Log the reconstruction loss to weights and biases
            metrics_dict.update({'tr/recon': loss_recon.item()})
            p_bar.set_postfix(metrics_dict)

        # Update the learning rate via the scheduler
        scheduler.step()  # assuming the scheduler is stepped per epoch

        if epoch % 5 == 0:
            # do validation
            val_loss = 0
            for xs, _ in val_dataloader_static:
                xs = xs.to(device)
                z, _, _ = encoder(xs)
                recon = decoder(z)
                val_loss += recon_loss(recon, xs).item()
            val_loss /= len(val_dataloader_static)
            metrics_dict.update({'val/recon': val_loss})
            p_bar.set_postfix(metrics_dict)

        # Log the training loss
        wandb.log({"im_recon_loss": loss_recon.item()})

        # Save the model
        if epoch % save_freq_in_epochs == 0 or epoch == num_epochs_static - 1:
            save_model_and_optimizer(
                experiment_directory, 'static', epoch, encoder, decoder, time_warper, optimizer_all,
                filename='latest.pth'
            )
            evaluate_random_static_train_reconstructions(
                experiment_directory, encoder, decoder, val_dataloader_static, epoch, device
            )

    ########################################
    ### Now we train everything together ###
    ########################################
    def time_rearrange(_x, _n):
        return torch.stack(torch.chunk(_x, _n, dim=0), dim=0)

    def stack_rearrange(_x):
        return torch.cat(torch.unbind(_x, dim=0), dim=0)

    n = specs["N"]
    use_path_reg = specs["UsePathReg"]

    # We reinitialize the optimizers and schedulers
    optimizer_all, scheduler = initialize_optimizers_and_schedulers(encoder, decoder, time_warper, init_lr, joint_learning)

    # In case we want to continue from the latest obtained model, properly initialize the weights of the neural networks
    # and of the optimizers.
    if specs["Continue"] and os.path.isdir(os.path.join(experiment_directory, "ModelParameters")):
        load_model(experiment_directory, encoder, 'encoder', 'dynamic', 'latest.pth')
        load_model(experiment_directory, decoder, 'decoder', 'dynamic', 'latest.pth')
        load_model(experiment_directory, time_warper, 'time_warper', 'dynamic', 'latest.pth')
        start_epoch = load_optimizer(experiment_directory, optimizer_all, 'dynamic', 'latest.pth', device)
    else:
        start_epoch = 0

    # For every epoch, do ...
    p_bar = tqdm(range(start_epoch, num_epochs_dynamic), desc="Epoch", total=num_epochs_dynamic, initial=start_epoch)
    metrics_dict = {}
    for epoch in p_bar:

        # Grab a batch
        for xs, _ in train_dataloader_dynamic:

            # Reset the optimizer
            optimizer_all.zero_grad()

            # Put the images to the correct device and chunk the image
            xs = xs.to(device)
            xt = time_rearrange(xs, n)

            # The initial images
            x0 = xt[0]
            xs_remaining = stack_rearrange(xt[1:])

            # Encode
            z0, mu_start, log_var_start = encoder(x0)
            zs_remaining, mu_remaining, log_var_remaining = encoder(xs_remaining)
            zs_static = torch.cat([z0, zs_remaining], dim=0)
            zt_static = time_rearrange(zs_static, n)

            mu_static = None if mu_start is None or mu_remaining is None else torch.cat([mu_start, mu_remaining], dim=0)
            log_var_static = None if log_var_start is None or log_var_remaining is None else torch.cat(
                [log_var_start, log_var_remaining], dim=0
            )

            # The times at which to evaluate the ode are 0 until the time of the final datapoint in the time series
            # that we have in the batch (note that this is not the full time series but one which contains
            # n_consecutive images).

            # The time between two time points of the original time series is nabla_t. Then if we subsample only every
            # time_subsampling points (e.g. if time_subsampling=5, we only sample the images in the time series at
            # indices [0, 5, 10, ...]), we end up at the following end time:
            end_time = nabla_t * time_subsampling * (n - 1)

            # In case we have an explicit method, we need time steps. We assume num_int_steps to get from 0 to nabla_t.
            if not time_warper.adaptive:
                t_actual = torch.linspace(0.0, end_time, (n - 1) * num_int_steps * time_subsampling + 1).to(device)
            else:
                t_actual = torch.linspace(0.0, end_time, n).to(device)

            # Add some random entries to t. Required for calculating regularizers on the time dynamics
            if lambda_motion_lat > 0 or lambda_motion_l2 > 0 or lambda_motion_ot > 0:
                if not use_path_reg:
                    if specs["OT_regularizer_type"] == "naive" or lambda_motion_ot == 0:
                        t_rand = torch.rand((num_reg_points,), device=t_actual.device) * (end_time - h - 2 * 1e-6) + (h / 2 + 1e-6)
                        t_rand = torch.cat([t_rand - h / 2, t_rand + h / 2])
                    elif specs["OT_regularizer_type"] == "barycenter":
                        t_rand = torch.cat([(t_actual[::time_subsampling] + nabla_t * time_subsampling / 2)[:-1],
                                            (t_actual[::time_subsampling] + nabla_t * time_subsampling / 4)[:-1],
                                            (t_actual[::time_subsampling] + nabla_t * time_subsampling * 3 / 4)[:-1]])
                    elif specs["OT_regularizer_type"] == "path_length":
                        t_rand = torch.cat([(t_actual[::time_subsampling] + nabla_t * time_subsampling / 2)[:-1],
                                            (t_actual[::time_subsampling] + nabla_t * time_subsampling / 4)[:-1],
                                            (t_actual[::time_subsampling] + nabla_t * time_subsampling * 3 / 4)[:-1]])
                    else:
                        raise ValueError("The regularization type chosen for OT is not an available option...")
                    t = torch.cat([t_actual, t_rand])
                else:
                    int_idx = torch.randint(0, n - 1, (1,)).item()
                    t_regs = torch.linspace(
                        t_actual[int_idx],
                        t_actual[int_idx + 1],
                        num_reg_points + 2,
                        device=z0.device,
                    )[1:-1]
                    t = torch.cat([t_actual, t_regs])
            else:
                t_rand = None
                t = t_actual
            t, indices = torch.sort(t)

            # Latent dynamics
            zt = time_warper(z0, t)

            # One part of the latent codes is used for reconstruction while the other is used for regularization
            zt_regs = zt[indices >= len(t_actual)]
            zt_pred = zt[indices < len(t_actual)]

            # We need to subsample in case we use a non-adaptive method
            if not time_warper.adaptive:
<<<<<<< HEAD
                z_t_for_recon = z_t_for_recon[::(num_int_steps * time_subsampling)]
=======
                zt_pred = zt_pred[::time_subsampling]
>>>>>>> a227f207

            # zs_static at time point i+1 - zs_static at time point i
            diff_z_static = torch.diff(torch.stack(torch.chunk(zs_static, specs["N"], dim=0), dim=0), dim=0)

            # Loss on whether the static latent codes are relative close and not too large
            latent_regularizer = (
                    0.1 * recon_loss(diff_z_static, torch.zeros_like(diff_z_static)) +
                    0.02 * recon_loss(zs_static, torch.zeros_like(zs_static))
            )

            num_time_series = z_t_for_recon.size(1)

            # Decode everything
            if joint_learning:
                xs_static_preds = decoder(zs_static)
                xs_dynamic_preds = decoder(stack_rearrange(zt_pred))

                # # Get the reconstruction loss
                if log_var_static is None:
<<<<<<< HEAD
                    loss_recon_static = recon_loss(imgs, img_recon_static)
                    loss_recon_dynamic = recon_loss(imgs[num_time_series:], img_recon_dynamic[num_time_series:])
=======
                    im_recon_loss = recon_loss(xs, xs_static_preds)
                    dm_loss = recon_loss(xs[batch_size_dynamic:], xs_dynamic_preds[batch_size_dynamic:])
>>>>>>> a227f207
                    latent_regularizer = torch.tensor(0.0).to(device)
                    loss_recon = im_recon_loss + lambda_recon_dynamic * dm_loss
                else:
<<<<<<< HEAD
                    vae_loss_static, loss_recon_static, _ = vae_recon_loss(imgs, img_recon_static, mu_static, log_var_static)
                    loss_recon_dynamic = recon_loss(imgs[num_time_series:], img_recon_dynamic[num_time_series:])
=======
                    vae_loss_static, im_recon_loss, _ = vae_recon_loss(xs, xs_static_preds, mu_static, log_var_static)
                    dm_loss = recon_loss(xs, xs_dynamic_preds)
>>>>>>> a227f207
                    latent_regularizer = torch.tensor(0.0).to(device)
                    loss_recon = vae_loss_static + lambda_recon_dynamic * dm_loss
            else:
<<<<<<< HEAD
                img_recon_dynamic = decoder(rearrange(z_t_for_recon, "t b l -> (t b) l"))
                loss_recon_static = torch.tensor(0.0, device=device)
                loss_recon_dynamic = recon_loss(imgs[num_time_series:], img_recon_dynamic[num_time_series:])
                loss_recon = loss_recon_static + lambda_recon_dynamic * loss_recon_dynamic

            # Make sure the latent vectors of the static reconstruction are equal to the ones of the dynamic reconstruction
            loss_latent_recon = recon_loss(z_static[num_time_series:, ...], rearrange(z_t_for_recon, "t b l -> (t b) l").contiguous()[num_time_series:, ...])

            # Get reconstructions used for the regularizer
            if lambda_motion_lat > 0 or lambda_motion_l2 > 0 or lambda_motion_ot > 0:
                img_recon_reg = decoder(rearrange(z_t_for_reg, "t b l -> (t b) l").contiguous())
=======
                xs_dynamic_preds = decoder(stack_rearrange(zt_pred))
                im_recon_loss = torch.tensor(0.0, device=device)
                dm_loss = recon_loss(xs[batch_size_dynamic:], xs_dynamic_preds[batch_size_dynamic:])
                loss_recon = im_recon_loss + lambda_recon_dynamic * dm_loss

            # Make sure the latent vectors of the static reconstruction are equal to the ones of the dynamic reconstruction
            loss_latent_recon = recon_loss(zs_static[batch_size_dynamic:, ...], stack_rearrange(zt_pred)[batch_size_dynamic:, ...])
>>>>>>> a227f207

            if lambda_motion_ot > 0 and specs["OT_regularizer_type"] == "barycenter":
                img_recon_reg = decoder(stack_rearrange(zt_regs))
                # Then for each of the random numbers, we look at the interval it belongs to
                intval_idx = torch.floor(t_rand / (nabla_t * time_subsampling)).int()

                # Get the points where we have data and that correspond to the regularization ones
                barycenter_boundaries = time_rearrange(xs_dynamic_preds, n)
                bary_center_boundaries_normalization_factor = torch.sum(barycenter_boundaries, dim=(2, 3, 4), keepdim=True)
                barycenter_boundaries = barycenter_boundaries / bary_center_boundaries_normalization_factor
                barycenter_boundary_left, barycenter_boundary_right = barycenter_boundaries[intval_idx], \
                barycenter_boundaries[intval_idx + 1]
                # Get pairs of weights depending on the sampled random time points
                img_pairs = torch.stack([barycenter_boundary_left, barycenter_boundary_right], dim=0)
                weights_left = 1.0 - torch.remainder(t_rand, (nabla_t * time_subsampling)) / (
                            nabla_t * time_subsampling)
                weights_right = 1.0 - weights_left
                weights = torch.stack([weights_left, weights_right], dim=0)[..., None, None, None, None]
                weights = weights.expand(-1, -1, img_pairs.size(2), -1, -1, -1)
                img_pairs = rearrange(img_pairs, 'm t b c h w -> m (t b) c h w')
                weights = rearrange(weights, 'm t b c h w -> m (t b) c h w')

                # Calculate the barycenters
                barycenters = convolutional_barycenter_calculation(img_pairs, weights=weights, scaling=0.95, need_diffable=True)
                if detach_barycenter:
                    barycenters = barycenters.detach()

                # Calculate the loss
                if specs["BarycenterScaling"] == 'standard':
                    scaling = int(img_recon_reg.size(-2) * img_recon_reg.size(-1) * 0.01)
                    img_recon_reg_scaled = (img_recon_reg / img_recon_reg.sum(dim=(1, 2, 3))[:, None, None,
                                                            None]) * scaling
                    barycenters = (barycenters / barycenters.sum(dim=(1, 2, 3))[:, None, None, None]) * scaling
                elif specs["BarycenterScaling"] == 'avg_intensity':
                    scaling = (bary_center_boundaries_normalization_factor[intval_idx, ...] * weights_left[:, None,
                                                                                              None, None, None] +
                               bary_center_boundaries_normalization_factor[intval_idx + 1, ...] * weights_right[:, None,
                                                                                                  None, None, None])
                    scaling = rearrange(scaling, 't b c h w -> (t b) c h w')
                    img_recon_reg_scaled = img_recon_reg
                    barycenters = (barycenters / barycenters.sum(dim=(1, 2, 3))[:, None, None, None]) * scaling
                else:
                    raise ValueError("Invalid barycenter scaling")
                barycenter_loss = recon_loss(img_recon_reg_scaled, barycenters)
                # recon_left_bounds = rearrange(img_recon_dynamic, '(t b) c h w -> t b c h w', t=num_time_points)[:-1]
                # recon_right_bounds = rearrange(img_recon_dynamic, '(t b) c h w -> t b c h w', t=num_time_points)[1:]
                # recon_right_bounds = rearrange(img_recon_dynamic, '(t b) c h w -> t b c h w', t=num_time_points)[1:]
                # recon_left_bounds = rearrange(recon_left_bounds, 't b c h w -> (t b) c h w')
                # recon_right_bounds = rearrange(recon_right_bounds, 't b c h w -> (t b) c h w')
                wass_loss = torch.tensor(0.0, device=device)
                # wass_loss = wasserstein_dist(recon_left_bounds, recon_right_bounds)
                image_motion_prior_ot = barycenter_loss + lambda_wass_loss * wass_loss

                # Put the other motion priors to zero
                latent_motion_prior = torch.tensor(0.0, device=device)
                image_motion_prior_l2 = torch.tensor(0.0, device=device)
            elif lambda_motion_lat > 0 or lambda_motion_l2 > 0 or lambda_motion_ot > 0:
<<<<<<< HEAD

                # Get the left hand points and the right hand points for the regularizer
                img_recon_reg = rearrange(img_recon_reg, "(t b) c h w -> t b c h w", t=2 * num_reg_points).contiguous()
                z_t_for_reg_left = z_t_for_reg[:num_reg_points]
                z_t_for_reg_right = z_t_for_reg[num_reg_points:]
                img_recon_reg_left = img_recon_reg[:num_reg_points]
                img_recon_reg_left = rearrange(img_recon_reg_left, "t b c h w -> (t b) c h w").contiguous()
                img_recon_reg_right = img_recon_reg[num_reg_points:]
                img_recon_reg_right = rearrange(img_recon_reg_right, "t b c h w -> (t b) c h w").contiguous()

                # Calculate dynamic regularization
                if lambda_motion_lat > 0:
                    latent_motion_prior = torch.mean(torch.diff(z_t_for_reg_right - z_t_for_reg_left) ** 2)
=======
                if not use_path_reg:
                    # Get reconstructions used for the regularizer
                    xs_dynamic_preds = decoder(zt_regs.reshape(-1, latent_dim))

                    # Get the left hand points and the right hand points for the regularizer
                    z_t_for_recon_left = zt_pred[:num_reg_points]
                    z_t_for_recon_right = zt_pred[num_reg_points:]
                    xs_dynamic_preds_left = xs_dynamic_preds[:(num_reg_points * batch_size_dynamic), ...]
                    xs_dynamic_preds_right = xs_dynamic_preds[(num_reg_points * batch_size_dynamic):, ...]

                    # Calculate dynamic regularization
                    if lambda_motion_lat > 0:
                        latent_motion_prior = torch.mean(torch.diff(z_t_for_recon_right - z_t_for_recon_left) ** 2)
                    else:
                        latent_motion_prior = torch.tensor(0.0, device=device)

                    if lambda_motion_l2 > 0:
                        image_motion_prior_l2 = torch.mean((xs_dynamic_preds_right - xs_dynamic_preds_left) ** 2)
                    else:
                        image_motion_prior_l2 = torch.tensor(0.0, device=device)

                    if lambda_motion_ot > 0:
                        image_motion_prior_ot = wasserstein_dist(xs_dynamic_preds_right, xs_dynamic_preds_left)
                    else:
                        image_motion_prior_ot = torch.tensor(0.0, device=device)
                        barycenter_loss = torch.tensor(0.0, device=device)
                        wass_loss = torch.tensor(0.0, device=device)
>>>>>>> a227f207
                else:
                    # print(xt.shape, zt_static.shape)
                    xt_int_endpoints = xt[int_idx:int_idx + 2]
                    zt_int_endpoints = zt_static[int_idx:int_idx + 2].detach()
                    # print(xt_int_endpoints.shape, zt_int_endpoints.shape)
                    xt_regs = time_rearrange(decoder(stack_rearrange(zt_regs)), num_reg_points)
                    # print(xt_regs.shape)
                    zt_left, zt_right = torch.unbind(zt_int_endpoints, dim=0)
                    # print(zt_left.shape, zt_right.shape)
                    zt_regs = torch.cat([
                        zt_left.unsqueeze(0), zt_regs, zt_right.unsqueeze(0)
                    ])
                    # print(zt_regs.shape)
                    x_left, x_right = torch.unbind(xt_int_endpoints, dim=0)
                    # print(x_left.shape, x_right.shape)
                    xt_regs = torch.cat([x_left.unsqueeze(0), xt_regs, x_right.unsqueeze(0)], dim=0)

                    l2_prior = torch.nn.MSELoss(reduction='none')
                    ot_prior = FastConvolutionalW2Cost(reduction='none', scaling=0.7, n_per_eps=5, n_extra_last_scale=15)
                    if lambda_motion_lat > 0:
                        path_length = torch.sum(
                            torch.stack([
                                l2_prior(zt_regs[i], zt_regs[i + 1]) for i in range(num_reg_points + 1)
                            ], dim=0), dim=0
                        )
                        latent_motion_prior = torch.mean(path_length)
                    else:
                        latent_motion_prior = torch.tensor(0.0, device=device)

                    if lambda_motion_l2 > 0:
                        image_motion_prior_l2 = torch.sum(
                            torch.stack([
                                l2_prior(xt_regs[i], xt_regs[i + 1]) for i in range(num_reg_points + 1)
                            ], dim=0), dim=0
                        )
                        image_motion_prior_l2 = torch.mean(image_motion_prior_l2)
                    else:
                        image_motion_prior_l2 = torch.tensor(0.0, device=device)

                    if lambda_motion_ot > 0:
                        image_motion_prior_ot = torch.sum(
                            torch.stack([
                                ot_prior(xt_regs[i], xt_regs[i + 1]) for i in range(num_reg_points + 1)
                            ], dim=0), dim=0
                        )
                        image_motion_prior_ot = torch.mean(image_motion_prior_ot)
                    else:
                        image_motion_prior_ot = torch.tensor(0.0, device=device)

                    barycenter_loss = torch.tensor(0.0, device=device)
                    wass_loss = torch.tensor(0.0, device=device)
            else:
                latent_motion_prior = torch.tensor(0.0, device=device)
                image_motion_prior_l2 = torch.tensor(0.0, device=device)
                barycenter_loss = torch.tensor(0.0, device=device)
                wass_loss = torch.tensor(0.0, device=device)
                image_motion_prior_ot = barycenter_loss + lambda_wass_loss * wass_loss

            loss_motion_prior = lambda_motion_lat * latent_motion_prior + lambda_motion_l2 * image_motion_prior_l2 + lambda_motion_ot * image_motion_prior_ot

            # Calculate the full loss
            loss = loss_recon + loss_latent_recon + 0.0 * latent_regularizer + loss_motion_prior

            # Update the parameters
            loss.backward()
            optimizer_all.step()

            # Log the losses to weights and biases
            metrics_dict.update({
                'tr/loss': loss.item(),
                'tr/recon': loss_recon.item(),
                'tr/recon_static': im_recon_loss.item(),
                'tr/recon_dynamic': dm_loss.item(),
                'tr/latent_recon': loss_latent_recon.item(),
                'tr/motion_prior': loss_motion_prior.item(),
                'tr/latent_regularizer': latent_regularizer.item(),
                'tr/image_motion_prior_ot': image_motion_prior_ot.item(),
                'tr/barycenter_loss': barycenter_loss.item(),
                'tr/wass_loss': wass_loss.item(),
                'tr/latent_motion_prior': latent_motion_prior.item(),
                'tr/image_motion_prior_l2': image_motion_prior_l2.item()
            })

            p_bar.set_postfix(metrics_dict)

        # Update the scheduler
        scheduler.step()

        # Log to weights and biases
        wandb.log({
            'tr/loss': loss.item(),
            'tr/recon': loss_recon.item(),
            'tr/recon_static': im_recon_loss.item(),
            'tr/recon_dynamic': dm_loss.item(),
            'tr/latent_recon': loss_latent_recon.item(),
            'tr/motion_prior': loss_motion_prior.item(),
            'tr/latent_regularizer': latent_regularizer.item(),
            'tr/image_motion_prior_ot': image_motion_prior_ot.item(),
            'tr/barycenter_loss': barycenter_loss.item(),
            'tr/wass_loss': wass_loss.item(),
        })

        # Save the model
        if (not epoch == 0) and (epoch % save_freq_in_epochs == 0 or epoch == num_epochs_dynamic - 1):
            save_model_and_optimizer(
                experiment_directory, 'dynamic', epoch, encoder, decoder, time_warper,
                optimizer_all, filename='latest.pth'
            )
            evaluate_random_dynamic_train_reconstructions(
                experiment_directory, encoder, decoder, time_warper,
                test_dataloader_dynamic, nabla_t, num_int_steps,
                time_subsampling, epoch, device,
                p_bar, metrics_dict
            )


if __name__ == "__main__":
    from pathlib import Path

    torch.random.manual_seed(31359)
    np.random.seed(31359)

    arg_parser = argparse.ArgumentParser(description="Train")
    arg_parser.add_argument(
        "--experiment",
        "-e",
        dest="experiment_directory",
        default=Path("./Experiments/Cells"),
        # required=True,
        help="The experiment directory. This directory should include "
             + "experiment specifications in 'specs.json', and logging will be "
             + "done in this directory as well.",
    )

    args = arg_parser.parse_args()

    train_model(args.experiment_directory)

# img_left_recon = decoder(z_left)
# img_right_recon = decoder(z_right)

##################################################
### Some code for creating a latent space plot ###
##################################################

# # # Reconstruct all of the time points
# # recon_list = []
# # t = torch.linspace(0, 0.5, 11).to('cuda')
# # z_t = z_start[None, ...] * (1 - t[:, None, None]) + t[:, None, None] * z_end[None, ...]
# # z_t = z_dynamic_end[None, ...] * (1 - t[:, None, None]) + t[:, None, None] * z_end[None, ...]
# # for i in range(t.size(0)):
# #     z_i = z_t[i, 3, ...][None, ...]
# #     recon_list.append(decoder(z_i).squeeze().detach().cpu().numpy())
# #     plt.imshow(recon_list[-1])
# #     plt.show()
# #
# # Plotting the latent space
# fig, ax = plt.subplots()
# latent_dataset = dataset_class(
#         root_dir, split=eval_on, seed=42, test_size=0.2, subsampling=time_subsampling,
#         full_time_series=True
#     )
# latent_dataloader = DataLoader(latent_dataset, batch_size=1)
#
# cmap = plt.cm.get_cmap('hsv', len(latent_dataloader))
# for i, (time_series, _) in enumerate(latent_dataloader):
#     if i % 1 == 0:
#         time_series = torch.stack(time_series)
#         print(time_series.size())
#         batch = time_series.squeeze().unsqueeze(1)
#         _, z_thing, _ = encoder(batch.to('cuda'))
#         print(z_thing.size())
#
#         end_time = nabla_t * time_subsampling * (z_thing.size(0) - 1)
#
#         print(end_time)
#
#         t = torch.linspace(0.0, end_time, num_int_steps * time_subsampling * (z_thing.size(0) - 1) + 1).to(device)
#         # z_t = time_warper(z_start.reshape(batch_size, -1), t).reshape(time_subsampling * num_int_steps + 1, -1, latent_dim, encoder.output_size[0], encoder.output_size[1])
#         z_t_thing = time_warper(z_thing[0, ...][None, ...], t)
#         #print(z_t_thing.shape)
#         z_t_thing = torch.cat([z_t_thing[0, ...][None,...], z_t_thing[time_subsampling::time_subsampling]],dim=0)
#         #print(z_t_thing.shape)
#         #print("YEEEEEE")
#         one_step_pred = time_warper(z_thing, torch.linspace(0.0, nabla_t * time_subsampling, num_int_steps * time_subsampling + 1).to(device))
#         #print(one_step_pred.size())
#         #print(z_thing.size())
#         #print("t")
#         one_step_pred = torch.cat([z_thing[0, ...][None, ...], one_step_pred[-1, ...][:-1, ...]], dim=0)
#         #print("t")
#         z_thing = z_thing.detach().cpu().numpy()
#         z_t_thing = z_t_thing.detach().cpu().numpy().squeeze()
#         one_step_pred = one_step_pred.detach().cpu().numpy().squeeze()
#         #print("t")
#         ax.scatter(z_thing[:, 0], z_thing[:, 1], s=60, c=cmap(i))#c='b')#cmap(i))
#         ax.scatter(z_t_thing[:, 0], z_t_thing[:, 1], s=5, c='black', marker='*')#)cmap(i), marker="x")
#         #print(one_step_pred.shape)
#         #ax.scatter(one_step_pred[:, 0], one_step_pred[:, 1], s=5, c='black', marker='x')#c='g')#cmap(len(latent_dataloader)-i-1), marker="*")
#
# plt.show()
# plt.close('all')
#


#
# # Normalize the intermediate images for calculating the motion prior loss
# idx_1, idx_2 = 9, 10
# img_test_1 = recon_list[idx_1] / recon_list[idx_1].sum()
# img_test_2 =recon_list[idx_2] / recon_list[idx_2].sum()
#
# # Calculate the motion prior loss
# wasserstein_dist = FastConvolutionalW2Cost(blur=0.00000005)
# from geomloss import SamplesLoss
#
# xg, yg = np.meshgrid(
#     np.arange(img_test_1.size(0)),
#     np.arange(img_test_1.size(1)),
#     indexing="xy",
# )
#
# t_x = np.linspace(0, 1, 64)
# t_y = np.linspace(0, 1, 80)
# w_s = 64
# h_s = 80
# C_y = (t_x.view(w_s, 1) - (t_x.view(1, w_s))) ** 2
# C_x = (t_y.view(h_s, 1) - (t_y.view(1, h_s))) ** 2
#
# import POT
#
# loss_val = POT.ot.emd2()
#
#
#
# wass_dist = SamplesLoss(loss='sinkhorn', p=2, blur=0.00000005)
# loss_motion_prior = wasserstein_dist(torch.tensor(img_test_1, device=device)[None, None, ...], torch.tensor(img_test_2, device=device)[None, None, ...]) / h


# # Normalize the intermediate images for calculating the motion prior loss
# img_left_recon_normalized = img_left_recon / (img_left_recon.sum(dim=(1, 2, 3))[:, None, None, None])
# img_right_recon_normalized = img_right_recon / (img_right_recon.sum(dim=(1, 2, 3))[:, None, None, None])
#
# # Calculate the motion prior loss
# loss_motion_prior = wasserstein_dist(img_left_recon_normalized, img_right_recon_normalized) / h<|MERGE_RESOLUTION|>--- conflicted
+++ resolved
@@ -332,15 +332,6 @@
     weighting_factor = 1.0 / (img.reshape(img.shape[0], -1).shape[-1])
     return (recon_loss_val + 0.005 * KLD).mean(dim=0) * weighting_factor, recon_loss_val.mean(
         dim=0) * weighting_factor, KLD.mean(dim=0) * weighting_factor
-
-
-def grad_encoder_loss(img, z):
-    grad = torch.autograd.grad(outputs=z,
-                               inputs=img,
-                               grad_outputs=torch.ones_like(z).to(z.device),
-                               create_graph=True,
-                               retain_graph=True)[0].reshape(z.shape[0], -1)
-    return (torch.norm(grad, dim=-1) ** 2).mean()
 
 
 def train_model(experiment_directory):
@@ -476,6 +467,9 @@
         dynamic_dataset_test, batch_size=1, shuffle=False, drop_last=False,
         collate_fn=dataset_class.get_collate_fn(),
     )
+
+    # Save the number of time series per batch
+    num_time_series = min(len(dynamic_dataset_tr), batch_size_dynamic)
 
     # Get the optimizer and the scheduler
     optimizer_all, scheduler = initialize_optimizers_and_schedulers(encoder, decoder, time_warper, init_lr)
@@ -666,11 +660,7 @@
 
             # We need to subsample in case we use a non-adaptive method
             if not time_warper.adaptive:
-<<<<<<< HEAD
-                z_t_for_recon = z_t_for_recon[::(num_int_steps * time_subsampling)]
-=======
-                zt_pred = zt_pred[::time_subsampling]
->>>>>>> a227f207
+                zt_pred = zt_pred[::(num_int_steps * time_subsampling)]
 
             # zs_static at time point i+1 - zs_static at time point i
             diff_z_static = torch.diff(torch.stack(torch.chunk(zs_static, specs["N"], dim=0), dim=0), dim=0)
@@ -681,8 +671,6 @@
                     0.02 * recon_loss(zs_static, torch.zeros_like(zs_static))
             )
 
-            num_time_series = z_t_for_recon.size(1)
-
             # Decode everything
             if joint_learning:
                 xs_static_preds = decoder(zs_static)
@@ -690,47 +678,23 @@
 
                 # # Get the reconstruction loss
                 if log_var_static is None:
-<<<<<<< HEAD
-                    loss_recon_static = recon_loss(imgs, img_recon_static)
-                    loss_recon_dynamic = recon_loss(imgs[num_time_series:], img_recon_dynamic[num_time_series:])
-=======
                     im_recon_loss = recon_loss(xs, xs_static_preds)
-                    dm_loss = recon_loss(xs[batch_size_dynamic:], xs_dynamic_preds[batch_size_dynamic:])
->>>>>>> a227f207
+                    dm_loss = recon_loss(xs[num_time_series:], xs_dynamic_preds[num_time_series:])
                     latent_regularizer = torch.tensor(0.0).to(device)
                     loss_recon = im_recon_loss + lambda_recon_dynamic * dm_loss
                 else:
-<<<<<<< HEAD
-                    vae_loss_static, loss_recon_static, _ = vae_recon_loss(imgs, img_recon_static, mu_static, log_var_static)
-                    loss_recon_dynamic = recon_loss(imgs[num_time_series:], img_recon_dynamic[num_time_series:])
-=======
                     vae_loss_static, im_recon_loss, _ = vae_recon_loss(xs, xs_static_preds, mu_static, log_var_static)
-                    dm_loss = recon_loss(xs, xs_dynamic_preds)
->>>>>>> a227f207
+                    dm_loss = recon_loss(xs[num_time_series:], xs_dynamic_preds[num_time_series:])
                     latent_regularizer = torch.tensor(0.0).to(device)
                     loss_recon = vae_loss_static + lambda_recon_dynamic * dm_loss
             else:
-<<<<<<< HEAD
-                img_recon_dynamic = decoder(rearrange(z_t_for_recon, "t b l -> (t b) l"))
-                loss_recon_static = torch.tensor(0.0, device=device)
-                loss_recon_dynamic = recon_loss(imgs[num_time_series:], img_recon_dynamic[num_time_series:])
-                loss_recon = loss_recon_static + lambda_recon_dynamic * loss_recon_dynamic
-
-            # Make sure the latent vectors of the static reconstruction are equal to the ones of the dynamic reconstruction
-            loss_latent_recon = recon_loss(z_static[num_time_series:, ...], rearrange(z_t_for_recon, "t b l -> (t b) l").contiguous()[num_time_series:, ...])
-
-            # Get reconstructions used for the regularizer
-            if lambda_motion_lat > 0 or lambda_motion_l2 > 0 or lambda_motion_ot > 0:
-                img_recon_reg = decoder(rearrange(z_t_for_reg, "t b l -> (t b) l").contiguous())
-=======
                 xs_dynamic_preds = decoder(stack_rearrange(zt_pred))
                 im_recon_loss = torch.tensor(0.0, device=device)
-                dm_loss = recon_loss(xs[batch_size_dynamic:], xs_dynamic_preds[batch_size_dynamic:])
+                dm_loss = recon_loss(xs[num_time_series:], xs_dynamic_preds[num_time_series:])
                 loss_recon = im_recon_loss + lambda_recon_dynamic * dm_loss
 
             # Make sure the latent vectors of the static reconstruction are equal to the ones of the dynamic reconstruction
-            loss_latent_recon = recon_loss(zs_static[batch_size_dynamic:, ...], stack_rearrange(zt_pred)[batch_size_dynamic:, ...])
->>>>>>> a227f207
+            loss_latent_recon = recon_loss(zs_static[num_time_series:, ...], stack_rearrange(zt_pred)[num_time_series:, ...])
 
             if lambda_motion_ot > 0 and specs["OT_regularizer_type"] == "barycenter":
                 img_recon_reg = decoder(stack_rearrange(zt_regs))
@@ -788,21 +752,6 @@
                 latent_motion_prior = torch.tensor(0.0, device=device)
                 image_motion_prior_l2 = torch.tensor(0.0, device=device)
             elif lambda_motion_lat > 0 or lambda_motion_l2 > 0 or lambda_motion_ot > 0:
-<<<<<<< HEAD
-
-                # Get the left hand points and the right hand points for the regularizer
-                img_recon_reg = rearrange(img_recon_reg, "(t b) c h w -> t b c h w", t=2 * num_reg_points).contiguous()
-                z_t_for_reg_left = z_t_for_reg[:num_reg_points]
-                z_t_for_reg_right = z_t_for_reg[num_reg_points:]
-                img_recon_reg_left = img_recon_reg[:num_reg_points]
-                img_recon_reg_left = rearrange(img_recon_reg_left, "t b c h w -> (t b) c h w").contiguous()
-                img_recon_reg_right = img_recon_reg[num_reg_points:]
-                img_recon_reg_right = rearrange(img_recon_reg_right, "t b c h w -> (t b) c h w").contiguous()
-
-                # Calculate dynamic regularization
-                if lambda_motion_lat > 0:
-                    latent_motion_prior = torch.mean(torch.diff(z_t_for_reg_right - z_t_for_reg_left) ** 2)
-=======
                 if not use_path_reg:
                     # Get reconstructions used for the regularizer
                     xs_dynamic_preds = decoder(zt_regs.reshape(-1, latent_dim))
@@ -810,8 +759,8 @@
                     # Get the left hand points and the right hand points for the regularizer
                     z_t_for_recon_left = zt_pred[:num_reg_points]
                     z_t_for_recon_right = zt_pred[num_reg_points:]
-                    xs_dynamic_preds_left = xs_dynamic_preds[:(num_reg_points * batch_size_dynamic), ...]
-                    xs_dynamic_preds_right = xs_dynamic_preds[(num_reg_points * batch_size_dynamic):, ...]
+                    xs_dynamic_preds_left = xs_dynamic_preds[:(num_reg_points * num_time_series), ...]
+                    xs_dynamic_preds_right = xs_dynamic_preds[(num_reg_points * num_time_series):, ...]
 
                     # Calculate dynamic regularization
                     if lambda_motion_lat > 0:
@@ -830,7 +779,6 @@
                         image_motion_prior_ot = torch.tensor(0.0, device=device)
                         barycenter_loss = torch.tensor(0.0, device=device)
                         wass_loss = torch.tensor(0.0, device=device)
->>>>>>> a227f207
                 else:
                     # print(xt.shape, zt_static.shape)
                     xt_int_endpoints = xt[int_idx:int_idx + 2]
